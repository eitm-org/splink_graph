import pyspark
from pyspark.sql.types import (
    LongType,
    StringType,
    FloatType,
    IntegerType,
    DoubleType,
    StructType,
    StructField,
)
import pyspark.sql.functions as f
from pyspark.sql.functions import pandas_udf, PandasUDFType
import networkx as nx
import networkx.algorithms.community as nx_comm
from networkx.algorithms.distance_measures import diameter, radius
from networkx.algorithms.cluster import transitivity
from networkx.algorithms.centrality import edge_betweenness_centrality
from networkx.algorithms.bridges import bridges
from networkx.algorithms.centrality import (
    eigenvector_centrality,
    harmonic_centrality,
)
from networkx.algorithms.community.centrality import girvan_newman
from networkx.algorithms.graph_hashing import weisfeiler_lehman_graph_hash
import os
import pandas as pd
import numpy as np
from splink_graph.utils import _laplacian_spectrum

# Read on how to setup spark to work around with pandas udf:
# see answers on
# https://stackoverflow.com/questions/58458415/pandas-scalar-udf-failing-illegalargumentexception


def cluster_basic_stats(
    df, src="src", dst="dst", cluster_id_colname="cluster_id", weight_colname="weight"
):

    """show nodecount , edgecount, density and enumerate nodes per cluster/conn. components subgraph
    
example input spark dataframe:


|src|dst|cluster_id|
|---|---|----------|
|  f|  d|         0|
|  f|  g|         0|
|  b|  c|8589934592|
|  g|  h|         0|
|  a|  b|8589934592|
|  h|  i|         0|
|  h|  j|         0|
|  d|  e|         0|
|  e|  f|         0|

    
example output spark dataframe:

|cluster_id|               nodes|nodecount|edgecount|density|
|----------|--------------------|---------|---------|------|
|8589934592|           [b, a, c]|        3|        2|0.666|
|         0|[h, g, f, e, d, i..]|        7|        7|0.333|

    
    """

    edgec = df.groupby(cluster_id_colname).agg(
        f.count(weight_colname).alias("edgecount")
    )
    srcdf = df.groupby(cluster_id_colname).agg(f.collect_set(src).alias("sources"))
    dstdf = df.groupby(cluster_id_colname).agg(f.collect_set(dst).alias("destinations"))
    allnodes = srcdf.join(dstdf, on=cluster_id_colname)
    allnodes = allnodes.withColumn(
        "nodes", f.array_union(f.col("sources"), f.col("destinations"))
    ).withColumn("nodecount", f.size(f.col("nodes")))

    output = allnodes.join(edgec, on=cluster_id_colname)

    # density related calcs based on nodecount and max possible number of edges in an undirected graph

    output = output.withColumn(
        "maxNumberOfEdgesundir", f.col("nodecount") * (f.col("nodecount") - 1.0) / 2.0,
    )
    output = output.withColumn(
        "density", f.round(f.col("edgecount") / f.col("maxNumberOfEdgesundir"), 3)
    ).drop("sources", "destinations", "maxNumberOfEdgesundir")
    output = output.withColumnRenamed(cluster_id_colname, "cluster_id")

    return output


def cluster_main_stats(sparkdf, src="src", dst="dst", cluster_id_colname="cluster_id"):
    """calculate diameter / transitivity(GCC) / triangle clustering coefficient LCC / square clustering coeff
    and the weisfeiler-lehman graph hash of a cluster
    
    
    Args:
        sparkdf: imput edgelist Spark DataFrame
        src: src column name
        dst: dst column name
        cluster_id_colname: Graphframes-created connected components created cluster_id
        
        

    input spark dataframe:


|src|dst|weight|cluster_id|distance|
|---|---|------|----------|--------|
|  f|  d|  0.67|         0| 0.329|
|  f|  g|  0.34|         0| 0.659|
|  b|  c|  0.56|8589934592| 0.439|
|  g|  h|  0.99|         0|0.010|
|  a|  b|   0.4|8589934592|0.6|
|  h|  i|   0.5|         0|0.5|
|  h|  j|   0.8|         0| 0.199|
|  d|  e|  0.84|         0| 0.160|
|  e|  f|  0.65|         0|0.35|



    output spark dataframe:




    """

    psrc = src
    pdst = dst

    @pandas_udf(
        StructType(
            [
                StructField("cluster_id", LongType()),
                StructField("diameter", IntegerType()),
                StructField("transitivity", FloatType()),
                StructField("tri_clustcoeff", FloatType()),
                StructField("sq_clustcoeff", FloatType()),
                StructField("graphhash", StringType()),
            ]
        ),
        functionType=PandasUDFType.GROUPED_MAP,
    )
    def drt(pdf: pd.DataFrame) -> pd.DataFrame:

        nxGraph = nx.Graph()
        nxGraph = nx.from_pandas_edgelist(pdf, psrc, pdst)
        d = diameter(nxGraph)
        t = transitivity(nxGraph)
        tric = nx.average_clustering(nxGraph)
        sq = nx.square_clustering(nxGraph)
        sqc = sum(sq.values()) / len(sq.values())
        h = weisfeiler_lehman_graph_hash(nxGraph)

        co = pdf[cluster_id_colname].iloc[0]  # access component id

        return pd.DataFrame(
            [[co] + [d] + [t] + [tric] + [sqc] + [h]],
            columns=[
                "cluster_id",
                "diameter",
                "transitivity",
                "tri_clustcoeff",
                "sq_clustcoeff",
                "graphhash",
            ],
        )

    out = sparkdf.groupby(cluster_id_colname).apply(drt)

    out = (
        out.withColumn("tri_clustcoeff", f.round(f.col("tri_clustcoeff"), 3))
        .withColumn("sq_clustcoeff", f.round(f.col("sq_clustcoeff"), 3))
        .withColumn("transitivity", f.round(f.col("transitivity"), 3))
    )
    return out


def cluster_connectivity_stats(
    sparkdf,
    src="src",
    dst="dst",
    distance_colname="distance",
    cluster_id_colname="cluster_id",
):
    """outputs connectivity metrics per cluster_id 
    
    Args:
        sparkdf: imput edgelist Spark DataFrame
        src: src column name
        dst: dst column name
        distance_colname: distance column name
        cluster_id_colname: Graphframes-created connected components created cluster_id
        
    Returns:
        
        node_conn: Node Connectivity measures the minimal number of vertices that can be removed to disconnect the graph.
        edge_conn: Edge connectivity measures the minimal number of edges that can be removed to disconnect the graph.
        algebraic connectivity:
        efficiency: The global efficiency of a grpah is the average inverse distance between all pairs of nodes in the graph.





    The larger these metrics are --> the more connected the subggraph is. 



    input spark dataframe:


|src|dst|weight|cluster_id|distance|
|---|---|------|----------|--------|
|  f|  d|  0.67|         0| 0.329|
|  f|  g|  0.34|         0| 0.659|
|  b|  c|  0.56|8589934592| 0.439|
|  g|  h|  0.99|         0|0.010|
|  a|  b|   0.4|8589934592|0.6|
|  h|  i|   0.5|         0|0.5|
|  h|  j|   0.8|         0| 0.199|
|  d|  e|  0.84|         0| 0.160|
|  e|  f|  0.65|         0|0.35|



    output spark dataframe:

    """

    psrc = src
    pdst = dst
    pdistance = distance_colname

    @pandas_udf(
        StructType(
            [
                StructField("cluster_id", LongType()),
                StructField("node_conn", IntegerType()),
                StructField("edge_conn", IntegerType()),
                StructField("algebraic_conn", FloatType()),
                StructField("global_efficiency", FloatType()),
            ]
        ),
        functionType=PandasUDFType.GROUPED_MAP,
    )
    def conn_eff(pdf: pd.DataFrame) -> pd.DataFrame:

        nxGraph = nx.Graph()
        nxGraph = nx.from_pandas_edgelist(pdf, psrc, pdst, pdistance)

        nc = nx.algorithms.node_connectivity(nxGraph)
        ec = nx.algorithms.edge_connectivity(nxGraph)
        ge = round(nx.global_efficiency(nxGraph), 3)

        lapl_spc = _laplacian_spectrum(nxGraph)
        ac = round(lapl_spc[1], 3)  # calculate algebraic connectivity

        co = pdf[cluster_id_colname].iloc[0]  # access component id

        return pd.DataFrame(
            [[co] + [nc] + [ec] + [ac] + [ge]],
            columns=[
                "cluster_id",
                "node_conn",
                "edge_conn",
                "algebraic_conn",
                "global_efficiency",
            ],
        )

    out = sparkdf.groupby(cluster_id_colname).apply(conn_eff)

    return out


def cluster_eb_modularity(
    sparkdf,
    src="src",
    dst="dst",
    distance_colname="distance",
    cluster_id_colname="cluster_id",
):
    """    
    Args:
        sparkdf: imput edgelist Spark DataFrame
        src: src column name
        dst: dst column name
        distance_colname: column name where edge distance (1-weight) is available
        cluster_id_colname: column that contains Graphframes-created connected components created cluster_id
        
    Returns:
        cluster_id: connected components created cluster_id
        comp_eb_modularity: modularity for cluster_id if it partitioned into 2 parts at the point where the highest edge betweenness exists
        
        
    example input spark dataframe


|src|dst|weight|cluster_id|distance|
|---|---|------|----------|--------|
|  f|  d|  0.67|         0| 0.329|
|  f|  g|  0.34|         0| 0.659|
|  b|  c|  0.56|8589934592| 0.439|
|  g|  h|  0.99|         0|0.010|
|  a|  b|   0.4|8589934592|0.6|
|  h|  i|   0.5|         0|0.5|
|  h|  j|   0.8|         0| 0.199|
|  d|  e|  0.84|         0| 0.160|
|  e|  f|  0.65|         0|0.35|


    example output spark dataframe
    
|cluster_id|comp_eb_modularity|
|----------|----------------|
|         0| 0.400|
|8589934592| -0.04|

    """

    psrc = src
    pdst = dst
    pdistance = distance_colname

    @pandas_udf(
        StructType(
            [
                StructField("cluster_id", LongType()),
                StructField("cluster_eb_modularity", FloatType()),
            ]
        ),
        functionType=PandasUDFType.GROUPED_MAP,
    )
    def cluster_eb_m(pdf: pd.DataFrame) -> pd.DataFrame:

        nxGraph = nx.Graph()
        nxGraph = nx.from_pandas_edgelist(pdf, psrc, pdst, pdistance)

        ## TODO: document this code
        # this is a method that calculates the modularity of a cluster if partitioned into 2 parts
        # where the split is happening where the highest edge betweeness is.

        # if modularity is negative :
        #      that means that the split just leaves singleton nodes or something like that.
        #      basically the cluster is of no interest
        # if modularity is 0 or very close to 0 :
        #      its a cluster of well connected nodes so... nothing to see here really.
        # if modularity is around 0.3+ then :
        #      its a cluster of possible interest

        def largest_edge_betweenness(G):
            centrality = edge_betweenness_centrality(
                G, weight=pdistance, normalized=True
            )
            return max(centrality, key=centrality.get)

        comp = girvan_newman(nxGraph, most_valuable_edge=largest_edge_betweenness)
        gn = tuple(sorted(c) for c in next(comp))

        co = pdf[cluster_id_colname].iloc[0]  # access component id
<<<<<<< HEAD
        try:
            co_eb_mod = nx_comm.modularity(nxGraph, gn)
        except ZeroDivisionError:
            raise Exception(f"ZeroDivisionError on component id {co}. "
                             "This can occur if one of the weights (distances) is zero.")
=======
        nc = nx.number_of_nodes(nxGraph)
        
        if (nc > 2):
            co_eb_mod = nx_comm.modularity(nxGraph, gn)
        else:
            co_eb_mod=-1.0
>>>>>>> 690b8c7a

        return pd.DataFrame(
            [[co] + [co_eb_mod]], columns=["cluster_id", "cluster_eb_modularity",],
        )

    out = sparkdf.groupby(cluster_id_colname).apply(cluster_eb_m)

    return out


def cluster_lpg_modularity(
    sparkdf,
    src="src",
    dst="dst",
    distance_colname="distance",
    cluster_id_colname="cluster_id",
):
    """    
    Args:
        sparkdf: imput edgelist Spark DataFrame
        src: src column name
        dst: dst column name
        distance_colname: column name where edge distance (1-weight) is available
        cluster_id_colname: column that contains Graphframes-created connected components created cluster_id
        
    Returns:
        cluster_id: connected components created cluster_id
        cluster_lpg_modularity: modularity for cluster_id if it partitioned into 2 parts based on label propagation
        
        
    example input spark dataframe


|src|dst|weight|cluster_id|distance|
|---|---|------|----------|--------|
|  f|  d|  0.67|         0| 0.329|
|  f|  g|  0.34|         0| 0.659|
|  b|  c|  0.56|8589934592| 0.439|
|  g|  h|  0.99|         0|0.010|
|  a|  b|   0.4|8589934592|0.6|
|  h|  i|   0.5|         0|0.5|
|  h|  j|   0.8|         0| 0.199|
|  d|  e|  0.84|         0| 0.160|
|  e|  f|  0.65|         0|0.35|


    example output spark dataframe
    
|cluster_id|cluster_lpg_modularity|
|----------|----------------|
|         0| 0.400|
|8589934592| -0.04|

    """

    psrc = src
    pdst = dst
    pdistance = distance_colname

    @pandas_udf(
        StructType(
            [
                StructField("cluster_id", LongType()),
                StructField("cluster_lpg_modularity", FloatType()),
            ]
        ),
        functionType=PandasUDFType.GROUPED_MAP,
    )
    def cluster_lpg_m(pdf: pd.DataFrame) -> pd.DataFrame:

        nxGraph = nx.Graph()
        nxGraph = nx.from_pandas_edgelist(pdf, psrc, pdst, pdistance)

        ## TODO: document this code
        # this is a method that calculates the modularity of a cluster if partitioned into 2 parts
        # where the split is happening based on label propagation clustering.

        # if modularity is negative :
        #      that means that the split just leaves singleton nodes or something like that.
        #      basically the cluster is of no interest
        # if modularity is 0 or very close to 0 :
        #      its a cluster of well connected nodes so... nothing to see here really.
        # if modularity is around 0.3+ then :
        #      its a cluster of possible interest

        gn = list(nx_comm.label_propagation_communities(nxGraph))

        co = pdf[cluster_id_colname].iloc[0]  # access component id
        co_lpg_mod = nx_comm.modularity(nxGraph, gn)

        return pd.DataFrame(
            [[co] + [co_lpg_mod]], columns=["cluster_id", "cluster_lpg_modularity",],
        )

    out = sparkdf.groupby(cluster_id_colname).apply(cluster_lpg_m)

    return out


def cluster_avg_edge_betweenness(
    sparkdf,
    src="src",
    dst="dst",
    distance_colname="distance",
    cluster_id_colname="cluster_id",
):
    """    
    Args:
        sparkdf: imput edgelist Spark DataFrame
        src: src column name
        dst: dst column name
        distance_colname: column name where edge distance (1-weight) is available
        cluster_id_colname: column that contains Graphframes-created connected components created cluster_id
        
    Returns:
        cluster_id: connected components created cluster_id
        avg_cluster_eb: average edge betweeness for cluster_id 

    input spark dataframe:


|src|dst|weight|cluster_id|distance|
|---|---|------|----------|--------|
|  f|  d|  0.67|         0| 0.329|
|  f|  g|  0.34|         0| 0.659|
|  b|  c|  0.56|8589934592| 0.439|
|  g|  h|  0.99|         0|0.010|
|  a|  b|   0.4|8589934592|0.6|
|  h|  i|   0.5|         0|0.5|
|  h|  j|   0.8|         0| 0.199|
|  d|  e|  0.84|         0| 0.160|
|  e|  f|  0.65|         0|0.35|



    output spark dataframe:

    """

    psrc = src
    pdst = dst
    pdistance = distance_colname

    @pandas_udf(
        StructType(
            [
                StructField("cluster_id", LongType()),
                StructField("avg_cluster_eb", FloatType()),
            ]
        ),
        functionType=PandasUDFType.GROUPED_MAP,
    )
    def avg_eb(pdf: pd.DataFrame) -> pd.DataFrame:

        nxGraph = nx.Graph()
        nxGraph = nx.from_pandas_edgelist(pdf, psrc, pdst, pdistance)
        edge_btwn = edge_betweenness_centrality(nxGraph, normalized=True)

        if len(edge_btwn) > 0:
            aeb = round(sum(list(edge_btwn.values())) / len(edge_btwn), 3)
        else:
            aeb = 0.0

        co = pdf[cluster_id_colname].iloc[0]  # access component id

        return pd.DataFrame([[co] + [aeb]], columns=["cluster_id", "avg_cluster_eb",],)

    out = sparkdf.groupby(cluster_id_colname).apply(avg_eb)

    return out<|MERGE_RESOLUTION|>--- conflicted
+++ resolved
@@ -360,20 +360,16 @@
         gn = tuple(sorted(c) for c in next(comp))
 
         co = pdf[cluster_id_colname].iloc[0]  # access component id
-<<<<<<< HEAD
-        try:
-            co_eb_mod = nx_comm.modularity(nxGraph, gn)
-        except ZeroDivisionError:
-            raise Exception(f"ZeroDivisionError on component id {co}. "
+        nc = nx.number_of_nodes(nxGraph)
+        
+        if (nc > 2):
+            try:
+                co_eb_mod = nx_comm.modularity(nxGraph, gn)
+            except ZeroDivisionError:
+                raise Exception(f"ZeroDivisionError on component id {co}. "
                              "This can occur if one of the weights (distances) is zero.")
-=======
-        nc = nx.number_of_nodes(nxGraph)
-        
-        if (nc > 2):
-            co_eb_mod = nx_comm.modularity(nxGraph, gn)
         else:
             co_eb_mod=-1.0
->>>>>>> 690b8c7a
 
         return pd.DataFrame(
             [[co] + [co_eb_mod]], columns=["cluster_id", "cluster_eb_modularity",],
